--- conflicted
+++ resolved
@@ -68,20 +68,18 @@
 	if p.config.DAOForkSupport && p.config.DAOForkBlock != nil && p.config.DAOForkBlock.Cmp(block.Number()) == 0 {
 		misc.ApplyDAOHardFork(statedb)
 	}
-<<<<<<< HEAD
 	// Handle upgrade build-in system contract code
 	systemcontracts.UpgradeBuildInSystemContract(p.config, block.Number(), statedb)
-=======
+
 	blockContext := NewEVMBlockContext(header, p.bc, nil)
 	vmenv := vm.NewEVM(blockContext, vm.TxContext{}, statedb, p.config, cfg)
->>>>>>> 97d11b01
+
 	// Iterate over and process the individual transactions
 	posa, isPoSA := p.engine.(consensus.PoSA)
 	commonTxs := make([]*types.Transaction, 0, len(block.Transactions()))
 	// usually do have two tx, one for validator set contract, another for system reward contract.
 	systemTxs := make([]*types.Transaction, 0, 2)
 	for i, tx := range block.Transactions() {
-<<<<<<< HEAD
 		if isPoSA {
 			if isSystemTx, err := posa.IsSystemTransaction(tx, block.Header()); err != nil {
 				return nil, nil, 0, err
@@ -90,13 +88,7 @@
 				continue
 			}
 		}
-		statedb.Prepare(tx.Hash(), block.Hash(), i)
-		receipt, err := ApplyTransaction(p.config, p.bc, nil, gp, statedb, header, tx, usedGas, cfg)
-		if err != nil {
-			return nil, nil, 0, err
-		}
-		commonTxs = append(commonTxs, tx)
-=======
+
 		msg, err := tx.AsMessage(types.MakeSigner(p.config, header.Number))
 		if err != nil {
 			return nil, nil, 0, err
@@ -106,7 +98,8 @@
 		if err != nil {
 			return nil, nil, 0, fmt.Errorf("could not apply tx %d [%v]: %w", i, tx.Hash().Hex(), err)
 		}
->>>>>>> 97d11b01
+
+		commonTxs = append(commonTxs, tx)
 		receipts = append(receipts, receipt)
 	}
 	// Finalize the block, applying any consensus engine specific extras (e.g. block rewards)
